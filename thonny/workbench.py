--- conflicted
+++ resolved
@@ -1565,17 +1565,8 @@
 
         io_font_size = self._guard_font_size(self.get_option("view.io_font_size"))
         io_font_family = self.get_option("view.io_font_family")
-
-<<<<<<< HEAD
-        for io_name in ["IOFont", "BoldIOFont", "UnderlineIOFont", "ItalicIOFont"]:
+        for io_name in ["IOFont", "BoldIOFont", "UnderlineIOFont", "ItalicIOFont", "BoldItalicIOFont"]:
             tk_font.nametofont(io_name).configure(family=io_font_family, size=io_font_size)
-=======
-        for name in ("IOFont", "BoldIOFont", "UnderlineIOFont", "ItalicIOFont", "BoldItalicIOFont"):
-            tk_font.nametofont(name).configure(
-                family=io_font_family,
-                size=min(editor_font_size - 2, int(editor_font_size * 0.8 + 3)),
-            )
->>>>>>> a8897a9b
         tk_font.nametofont("EditorFont").configure(family=editor_font_family, size=editor_font_size)
         tk_font.nametofont("SmallEditorFont").configure(
             family=editor_font_family, size=editor_font_size - 2
@@ -1680,12 +1671,9 @@
             editor_font_size = self.get_option("view.editor_font_size")
             editor_font_size += delta
             self.set_option("view.editor_font_size", self._guard_font_size(editor_font_size))
-<<<<<<< HEAD
             io_font_size = self.get_option("view.io_font_size")
             io_font_size += delta
             self.set_option("view.io_font_size", self._guard_font_size(io_font_size))
-=======
->>>>>>> a8897a9b
             self.update_fonts()
 
     def _guard_font_size(self, size: int) -> int:
